# This file is part of Maker Keeper Framework.
#
# Copyright (C) 2017-2018 reverendus, bargst
#
# This program is free software: you can redistribute it and/or modify
# it under the terms of the GNU Affero General Public License as published by
# the Free Software Foundation, either version 3 of the License, or
# (at your option) any later version.
#
# This program is distributed in the hope that it will be useful,
# but WITHOUT ANY WARRANTY; without even the implied warranty of
# MERCHANTABILITY or FITNESS FOR A PARTICULAR PURPOSE.  See the
# GNU Affero General Public License for more details.
#
# You should have received a copy of the GNU Affero General Public License
# along with this program.  If not, see <http://www.gnu.org/licenses/>.

import json
import os
import re
from typing import Dict, List, Optional

import pkg_resources
from pyflex.auctions import PreSettlementSurplusAuctionHouse
from pyflex.auctions import IncreasingDiscountCollateralAuctionHouse, EnglishCollateralAuctionHouse
from pyflex.auctions import FixedDiscountCollateralAuctionHouse, DebtAuctionHouse
from web3 import Web3, HTTPProvider

from pyflex import Address
from pyflex.approval import directly, approve_safe_modification_directly
from pyflex.auth import DSGuard
from pyflex.gf import LiquidationEngine, Collateral, CoinJoin, BasicCollateralJoin, CollateralType
from pyflex.gf import TaxCollector, CoinSavingsAccount, OracleRelayer, SAFEEngine, AccountingEngine
from pyflex.gf import GebETHKeeperFlashProxy, GebMCKeeperFlashProxy
from pyflex.proxy import ProxyRegistry, GebProxyActions
from pyflex.feed import DSValue
from pyflex.gas import DefaultGasPrice
from pyflex.governance import DSPause
from pyflex.numeric import Wad, Ray
from pyflex.oracles import OSM
from pyflex.shutdown import ESM, GlobalSettlement
from pyflex.token import DSToken, DSEthToken
from pyflex.safemanager import SafeManager

def deploy_contract(web3: Web3, contract_name: str, args: Optional[list] = None) -> Address:
    """Deploys a new contract.

    Args:
        web3: An instance of `Web` from `web3.py`.
        contract_name: Name of the contract, used to find the `abi` and `bin` files.
        args: Optional list of contract constructor parameters.

    Returns:
        Ethereum address of the newly deployed contract, as a :py:class:`pyflex.Address` instance.
    """
    assert(isinstance(web3, Web3))
    assert(isinstance(contract_name, str))
    assert(isinstance(args, list) or (args is None))

    abi = json.loads(pkg_resources.resource_string('pyflex.deployment', f'abi/{contract_name}.abi'))
    bytecode = str(pkg_resources.resource_string('pyflex.deployment', f'abi/{contract_name}.bin'), 'utf-8')
    if args is not None:
        tx_hash = web3.eth.contract(abi=abi, bytecode=bytecode).constructor(*args).transact()
    else:
        tx_hash = web3.eth.contract(abi=abi, bytecode=bytecode).constructor().transact()
    receipt = web3.eth.getTransactionReceipt(tx_hash)
    return Address(receipt['contractAddress'])

class GfDeployment:
    """Represents a GEB Framework deployment.

    Static method `from_json()` should be used to instantiate all the objects of
    a deployment from a json description of all the system addresses.
    """

    NETWORKS = {
        "1": "mainnet",
        "42": "kovan"
    }

    class Config:
        def __init__(self, pause: DSPause, safe_engine: SAFEEngine, accounting_engine: AccountingEngine, tax_collector: TaxCollector,
                     liquidation_engine: LiquidationEngine, surplus_auction_house: PreSettlementSurplusAuctionHouse,
                     debt_auction_house: DebtAuctionHouse,
                     coin_savings_acct: CoinSavingsAccount, system_coin: DSToken, coin_join: CoinJoin,
                     prot: DSToken, oracle_relayer: OracleRelayer, esm: ESM, global_settlement: GlobalSettlement,
                     proxy_registry: ProxyRegistry, proxy_actions: GebProxyActions, safe_manager: SafeManager,
                     uniswap_factory: Address, uniswap_router: Address, mc_keeper_flash_proxy: GebMCKeeperFlashProxy,
<<<<<<< HEAD
                     mc_keeper_flash_proxy_v3: GebMCKeeperFlashProxy,
=======
                     mc_keeper_flash_proxy_v3: GebMCKeeperFlashProxy, mc_keeper_flash_proxy_dai_v3: GebMCKeeperFlashProxy,
>>>>>>> 587ed7b3
                     starting_block_number: int, collaterals: Optional[Dict[str, Collateral]] = None):
            self.pause = pause
            self.safe_engine = safe_engine
            self.accounting_engine = accounting_engine
            self.tax_collector = tax_collector
            self.liquidation_engine = liquidation_engine
            self.surplus_auction_house = surplus_auction_house
            self.debt_auction_house = debt_auction_house
            self.coin_savings_acct = coin_savings_acct
            self.system_coin = system_coin
            self.coin_join = coin_join
            self.prot = prot
            self.oracle_relayer = oracle_relayer
            #self.vote_quorum = vote_quorum
            self.esm = esm
            self.global_settlement = global_settlement
            self.proxy_registry = proxy_registry
            self.proxy_actions = proxy_actions
            self.safe_manager = safe_manager
            self.uniswap_factory = uniswap_factory
            self.uniswap_router = uniswap_router
            self.mc_keeper_flash_proxy = mc_keeper_flash_proxy
            self.mc_keeper_flash_proxy_v3 = mc_keeper_flash_proxy_v3
<<<<<<< HEAD
=======
            self.mc_keeper_flash_proxy_dai_v3 = mc_keeper_flash_proxy_dai_v3
>>>>>>> 587ed7b3
            self.starting_block_number = starting_block_number
            self.collaterals = collaterals or {}

        @staticmethod
        def from_json(web3: Web3, conf: str):
            conf = json.loads(conf)
            pause = DSPause(web3, Address(conf['GEB_PAUSE']))
            safe_engine = SAFEEngine(web3, Address(conf['GEB_SAFE_ENGINE']))
            accounting_engine = AccountingEngine(web3, Address(conf['GEB_ACCOUNTING_ENGINE']))
            tax_collector = TaxCollector(web3, Address(conf['GEB_TAX_COLLECTOR']))
            liquidation_engine = LiquidationEngine(web3, Address(conf['GEB_LIQUIDATION_ENGINE']))
            system_coin = DSToken(web3, Address(conf['GEB_COIN']))
            system_coin_adapter = CoinJoin(web3, Address(conf['GEB_COIN_JOIN']))
            surplus_auction_house = PreSettlementSurplusAuctionHouse(web3, Address(conf['GEB_SURPLUS_AUCTION_HOUSE']))
            debt_auction_house = DebtAuctionHouse(web3, Address(conf['GEB_DEBT_AUCTION_HOUSE']))
            coin_savings_acct = CoinSavingsAccount(web3, Address(conf['GEB_COIN']))
            oracle_relayer = OracleRelayer(web3, Address(conf['GEB_ORACLE_RELAYER']))
            global_settlement = GlobalSettlement(web3, Address(conf['GEB_GLOBAL_SETTLEMENT']))
            proxy_registry = ProxyRegistry(web3, Address(conf['PROXY_REGISTRY']))
            proxy_actions = GebProxyActions(web3, Address(conf['PROXY_ACTIONS']))
            safe_manager = SafeManager(web3, Address(conf['SAFE_MANAGER']))
            mc_keeper_flash_proxy = GebMCKeeperFlashProxy(web3, Address(conf['GEB_UNISWAP_MULTI_COLLATERAL_KEEPER_FLASH_PROXY']))
            try:
                mc_keeper_flash_proxy_v3 = GebMCKeeperFlashProxy(web3, Address(conf['GEB_UNISWAP_V3_MULTI_COLLATERAL_KEEPER_FLASH_PROXY']))
<<<<<<< HEAD
            except:
                mc_keeper_flash_proxy_v3 = None
=======
                mc_keeper_flash_proxy_dai_v3 = GebMCKeeperFlashProxy(web3, Address(conf['GEB_UNISWAP_V3_MULTI_HOP_KEEPER_FLASH_PROXY']))
            except:
                mc_keeper_flash_proxy_v3 = None
                mc_keeper_flash_proxy_dai_v3 = None
>>>>>>> 587ed7b3

            starting_block_number = int(conf['STARTING_BLOCK_NUMBER'])

            # Kovan deployment current doesn't have PROT or ESM
            try:
                prot = DSToken(web3, Address(conf['GEB_PROT']))
            except:
                prot = None
            try:
                esm = ESM(web3, Address(conf['GEB_ESM']))
            except:
                esm = None
           
            try:
                uniswap_factory = Address(conf['UNISWAP_FACTORY'])
            except:
                uniswap_factory = None

            try:
                uniswap_router = Address(conf['UNISWAP_ROUTER'])
            except:
                uniswap_router = None

            collaterals = {}
            for name in GfDeployment.Config._infer_collaterals_from_addresses(conf.keys()):
                collateral_type = CollateralType(name[0].replace('_', '-'))
                if name[1] == "ETH":
                    collateral = DSEthToken(web3, Address(conf[name[1]]))
                else:
                    collateral = DSToken(web3, Address(conf[name[1]]))

                # osm_address contract may be a DSValue, OSM, DSM, or bogus address.
                osm_address = Address(conf[f'FEED_SECURITY_MODULE_{name[1]}'])
                network = GfDeployment.NETWORKS.get(web3.net.version, "testnet")

                osm = DSValue(web3, osm_address) if network == "testnet" else OSM(web3, osm_address)

                adapter = BasicCollateralJoin(web3, Address(conf[f'GEB_JOIN_{name[0]}']))

                # Detect which auction house is used
                try:
                    coll_auction_house = IncreasingDiscountCollateralAuctionHouse(web3, Address(conf[f'GEB_COLLATERAL_AUCTION_HOUSE_{name[0]}']))
                except:
                    try:
                        coll_auction_house = EnglishCollateralAuctionHouse(web3, Address(conf[f'GEB_COLLATERAL_AUCTION_HOUSE_{name[0]}']))
                    except:
                        raise ValueError(f"Unknown auction house: GEB_COLLATERAL_AUCTION_HOUSE_{name[0]}")

                try:
                    flash_proxy = GebETHKeeperFlashProxy(web3, Address(conf[f'GEB_UNISWAP_SINGLE_KEEPER_FLASH_PROXY_{name[0]}']))
                except Exception as e:
                    print(e)
                    flash_proxy = None

                try:
                    flash_proxy_dai = GebETHKeeperFlashProxy(web3, Address(conf[f'GEB_UNISWAP_V3_MULTI_HOP_KEEPER_FLASH_PROXY_DAI_{name[0]}']))
                except Exception as e:
                    print(e)
                    flash_proxy_dai = None


                collateral = Collateral(collateral_type=collateral_type, collateral=collateral, adapter=adapter,
                                        collateral_auction_house=coll_auction_house, keeper_flash_proxy=flash_proxy,
                                        keeper_flash_proxy_dai=flash_proxy_dai,
                                        osm=osm)

                collaterals[collateral_type.name] = collateral

            return GfDeployment.Config(pause, safe_engine, accounting_engine, tax_collector, liquidation_engine,
                                       surplus_auction_house,
                                       debt_auction_house, coin_savings_acct, system_coin, system_coin_adapter,
                                       prot, oracle_relayer, esm, global_settlement, proxy_registry, proxy_actions,
                                       safe_manager, uniswap_factory, uniswap_router, mc_keeper_flash_proxy, 
<<<<<<< HEAD
                                       mc_keeper_flash_proxy_v3, 
=======
                                       mc_keeper_flash_proxy_v3, mc_keeper_flash_proxy_dai_v3, 
>>>>>>> 587ed7b3
                                       starting_block_number, collaterals)

        @staticmethod
        def _infer_collaterals_from_addresses(keys: []) -> List:
            collaterals = []
            for key in keys:
                match = re.search(r'GEB_COLLATERAL_AUCTION_HOUSE_((\w+)_\w+)', key)
                if match:
                    collaterals.append((match.group(1), match.group(2))) # ('ETH_A', 'ETH')
                    continue
                match = re.search(r'GEB_COLLATERAL_AUCTION_HOUSE_(\w+)', key)
                if match:
                    collaterals.append((match.group(1), match.group(1)))

            return collaterals

        def to_dict(self) -> dict:
            conf_dict = {
                'GEB_PAUSE': self.pause.address.address,
                'GEB_SAFE_ENGINE': self.safe_engine.address.address,
                'GEB_ACCOUNTING_ENGINE': self.accounting_engine.address.address,
                'GEB_TAX_COLLECTOR': self.tax_collector.address.address,
                'GEB_LIQUIDATION_ENGINE': self.liquidation_engine.address.address,
                'GEB_SURPLUS_AUCTION_HOUSE': self.surplus_auction_house.address.address,
                'GEB_DEBT_AUCTION_HOUSE': self.debt_auction_house.address.address,
                'GEB_COIN': self.system_coin.address.address,
                'GEB_COIN_JOIN': self.coin_join.address.address,
                'GEB_PROT': self.prot.address.address if self.prot else None,
                'GEB_ORACLE_RELAYER': self.oracle_relayer.address.address,
                'GEB_ESM': self.esm.address.address if self.esm else None,
                'GEB_GLOBAL_SETTLEMENT': self.global_settlement.address.address,
                'PROXY_REGISTRY': self.proxy_registry.address.address,
                'PROXY_ACTIONS': self.proxy_actions.address.address,
                'SAFE_MANAGER': self.safe_manager.address.address,
                'UNISWAP_FACTORY': self.uniswap_factory.address,
                'UNISWAP_ROUTER': self.uniswap_router.address,
                'GEB_MC_KEEPER_FLASH_PROXY': self.mc_keeper_flash_proxy.address.address,
                'GEB_MC_KEEPER_FLASH_PROXY_V3': self.mc_keeper_flash_proxy_v3.address.address \
                        if self.mc_keeper_flash_proxy_v3 else None,
                'GEB_MC_KEEPER_FLASH_PROXY_DAI_V3': self.mc_keeper_flash_proxy_dai_v3.address.address \
                        if self.mc_keeper_flash_proxy_dai_v3 else None,
                'STARTING_BLOCK_NUMBER': self.starting_block_number
            }

            for collateral in self.collaterals.values():
                match = re.search(r'(\w+)(?:-\w+)?', collateral.collateral_type.name)
                name = (collateral.collateral_type.name.replace('-', '_'), match.group(1))
                conf_dict[name[1]] = collateral.collateral.address.address
                if collateral.osm:
                    conf_dict[f'OSM_{name[1]}'] = collateral.osm.address.address
                conf_dict[f'GEB_JOIN_{name[0]}'] = collateral.adapter.address.address
                conf_dict[f'GEB_COLLATERAL_AUCTION_HOUSE_{name[0]}'] = collateral.collateral_auction_house.address.address

            return conf_dict

        def to_json(self) -> str:
            return json.dumps(self.to_dict())

    def __init__(self, web3: Web3, config: Config):
        assert isinstance(web3, Web3)
        assert isinstance(config, GfDeployment.Config)

        self.web3 = web3
        self.config = config
        self.pause = config.pause
        self.safe_engine = config.safe_engine
        self.accounting_engine = config.accounting_engine
        self.tax_collector = config.tax_collector
        self.liquidation_engine = config.liquidation_engine
        self.surplus_auction_house = config.surplus_auction_house
        self.debt_auction_house = config.debt_auction_house
        self.coin_savings_acct = config.coin_savings_acct
        self.system_coin = config.system_coin
        self.system_coin_adapter = config.coin_join
        self.prot = config.prot
        self.collaterals = config.collaterals
        self.oracle_relayer = config.oracle_relayer
        #self.vote_quorum = config.vote_quorum
        self.esm = config.esm
        self.global_settlement = config.global_settlement
        self.proxy_registry = config.proxy_registry
        self.proxy_actions = config.proxy_actions
        self.safe_manager = config.safe_manager
        self.uniswap_factory = config.uniswap_factory
        self.uniswap_router = config.uniswap_router
        self.mc_keeper_flash_proxy = config.mc_keeper_flash_proxy
        self.mc_keeper_flash_proxy_v3 = config.mc_keeper_flash_proxy_v3
        self.mc_keeper_flash_proxy_dai_v3 = config.mc_keeper_flash_proxy_dai_v3
        self.starting_block_number = config.starting_block_number

        #self.dsr_manager = config.dsr_manager

    @staticmethod
    def from_file(web3: Web3, addresses_path: str):
        return GfDeployment(web3, GfDeployment.Config.from_json(web3, open(addresses_path, "r").read()))

    def to_json(self) -> str:
        return self.config.to_json()

    @staticmethod
    def from_node(web3: Web3, system_coin: str):
        assert isinstance(web3, Web3)

        network = GfDeployment.NETWORKS.get(web3.net.version, "testnet")
        
        if network == 'testnet':
            testchain = os.environ['TESTCHAIN'] # eg. rai-testchain-value-fixed-discount-uniswap-vote-quorum
            if testchain.split('-')[0] != system_coin:
                raise RuntimeError(f"system coin '{system_coin}' does not match testchain {testchain}")
            network = '-'.join(testchain.split('-')[1:]) # eg. testchain-value-fixed-discount-uniswap-vote-quorum

        return GfDeployment.from_network(web3=web3, network=network, system_coin=system_coin)

    @staticmethod
    def from_network(web3: Web3, network: str, system_coin: str):
        assert isinstance(web3, Web3)
        assert isinstance(network, str)

        cwd = os.path.dirname(os.path.realpath(__file__))
        addresses_path = os.path.join(cwd, "../config", f"{system_coin}-{network}-addresses.json")

        return GfDeployment.from_file(web3, addresses_path)

    def approve_system_coin(self, address: Address, **kwargs):
        """
        Allows the user to draw system coin from and repay system coin to their SAFEs.

        Args
            address: Recipient of system coin from one or more SAFEs
        """
        assert isinstance(address, Address)

        gas_price = kwargs['gas_price'] if 'gas_price' in kwargs else DefaultGasPrice()
        self.system_coin_adapter.approve(approval_function=approve_safe_modification_directly(from_address=address, gas_price=gas_price),
                                 source=self.safe_engine.address)
        self.system_coin.approve(self.system_coin_adapter.address).transact(from_address=address, gas_price=gas_price)

    def active_auctions(self) -> dict:
        collateral_auctions = {}
        for collateral in self.collaterals.values():
            # Each collateral has it's own collateral auction contract; add auctions from each.
            collateral_auctions[collateral.collateral_type.name] = collateral.collateral_auction_house.active_auctions()

        return {
            "collateral_auctions": collateral_auctions,
            "surplus_auctions": self.surplus_auction_house.active_auctions(),
            "debt_auctions": self.debt_auction_house.active_auctions()
        }

    def __repr__(self):
        return f'GfDeployment({self.config.to_json()})'<|MERGE_RESOLUTION|>--- conflicted
+++ resolved
@@ -86,11 +86,8 @@
                      prot: DSToken, oracle_relayer: OracleRelayer, esm: ESM, global_settlement: GlobalSettlement,
                      proxy_registry: ProxyRegistry, proxy_actions: GebProxyActions, safe_manager: SafeManager,
                      uniswap_factory: Address, uniswap_router: Address, mc_keeper_flash_proxy: GebMCKeeperFlashProxy,
-<<<<<<< HEAD
                      mc_keeper_flash_proxy_v3: GebMCKeeperFlashProxy,
-=======
-                     mc_keeper_flash_proxy_v3: GebMCKeeperFlashProxy, mc_keeper_flash_proxy_dai_v3: GebMCKeeperFlashProxy,
->>>>>>> 587ed7b3
+
                      starting_block_number: int, collaterals: Optional[Dict[str, Collateral]] = None):
             self.pause = pause
             self.safe_engine = safe_engine
@@ -114,10 +111,6 @@
             self.uniswap_router = uniswap_router
             self.mc_keeper_flash_proxy = mc_keeper_flash_proxy
             self.mc_keeper_flash_proxy_v3 = mc_keeper_flash_proxy_v3
-<<<<<<< HEAD
-=======
-            self.mc_keeper_flash_proxy_dai_v3 = mc_keeper_flash_proxy_dai_v3
->>>>>>> 587ed7b3
             self.starting_block_number = starting_block_number
             self.collaterals = collaterals or {}
 
@@ -142,15 +135,8 @@
             mc_keeper_flash_proxy = GebMCKeeperFlashProxy(web3, Address(conf['GEB_UNISWAP_MULTI_COLLATERAL_KEEPER_FLASH_PROXY']))
             try:
                 mc_keeper_flash_proxy_v3 = GebMCKeeperFlashProxy(web3, Address(conf['GEB_UNISWAP_V3_MULTI_COLLATERAL_KEEPER_FLASH_PROXY']))
-<<<<<<< HEAD
             except:
                 mc_keeper_flash_proxy_v3 = None
-=======
-                mc_keeper_flash_proxy_dai_v3 = GebMCKeeperFlashProxy(web3, Address(conf['GEB_UNISWAP_V3_MULTI_HOP_KEEPER_FLASH_PROXY']))
-            except:
-                mc_keeper_flash_proxy_v3 = None
-                mc_keeper_flash_proxy_dai_v3 = None
->>>>>>> 587ed7b3
 
             starting_block_number = int(conf['STARTING_BLOCK_NUMBER'])
 
@@ -224,11 +210,7 @@
                                        debt_auction_house, coin_savings_acct, system_coin, system_coin_adapter,
                                        prot, oracle_relayer, esm, global_settlement, proxy_registry, proxy_actions,
                                        safe_manager, uniswap_factory, uniswap_router, mc_keeper_flash_proxy, 
-<<<<<<< HEAD
-                                       mc_keeper_flash_proxy_v3, 
-=======
-                                       mc_keeper_flash_proxy_v3, mc_keeper_flash_proxy_dai_v3, 
->>>>>>> 587ed7b3
+                                       mc_keeper_flash_proxy_v3,
                                        starting_block_number, collaterals)
 
         @staticmethod
